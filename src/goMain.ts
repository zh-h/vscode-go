--- conflicted
+++ resolved
@@ -45,14 +45,11 @@
 		vscode.window.showInformationMessage("Current GOPATH:" + gopath);
 	}));
 
-<<<<<<< HEAD
-=======
 	ctx.subscriptions.push(vscode.commands.registerCommand("go.test.cursor", () => {
 		let goConfig = vscode.workspace.getConfiguration('go');
 		testAtCursor(goConfig['testTimeout']);
 	}));
 
->>>>>>> aa12a0b6
 	vscode.languages.setLanguageConfiguration(GO_MODE.language, {
 		indentationRules: {
 			// ^(.*\*/)?\s*\}.*$
