/*---------------------------------------------------------
 * Copyright (C) Microsoft Corporation. All rights reserved.
 *--------------------------------------------------------*/

'use strict';

import fs = require('fs');
import path = require('path');
import cp = require('child_process');

import SuggestSupport = require('./goSuggest');
import ExtraInfoSupport = require('./goExtraInfo');
import DeclarationSupport = require('./goDeclaration');
import ReferencesSupport = require('./goReferences');
import FormattingSupport = require('./goFormat');
import RenameSupport = require('./goRename');
import {check, ICheckResult} from './goCheck';
import vscode = require('vscode');

export function activate() {
	vscode.Modes.SuggestSupport.register('go', new SuggestSupport(vscode.Services.ModelService));
	vscode.Modes.ExtraInfoSupport.register('go', new ExtraInfoSupport(vscode.Services.ModelService));
	vscode.Modes.DeclarationSupport.register('go', new DeclarationSupport(vscode.Services.ModelService));
	vscode.Modes.ReferenceSupport.register('go', new ReferencesSupport(vscode.Services.ModelService));
	vscode.Modes.FormattingSupport.register('go', new FormattingSupport(vscode.Services.ModelService, vscode.Services.ConfigurationService));
	vscode.Modes.RenameSupport.register('go', new RenameSupport(vscode.Services.ModelService));

	setupGoPathAndOfferToInstallTools();
	startBuildOnSaveWatcher();
}

function setupGoPathAndOfferToInstallTools() {
	// TODO: There should be a better way to do this?
	vscode.Services.ConfigurationService.loadConfiguration('go').then((config = {}) => {

		// Make sure GOPATH is set
		if(!process.env["GOPATH"] && config.gopath) {
			process.env["GOPATH"] = config.gopath;
		}

		// Offer to install any missing tools
		var tools = {
			gorename: "golang.org/x/tools/cmd/gorename",
			gocode: "github.com/nsf/gocode",
			goreturns: "sourcegraph.com/sqs/goreturns",
			godef: "github.com/rogpeppe/godef",
			golint: "github.com/golang/lint/golint",
			"go-find-references": "github.com/lukehoban/go-find-references"
		}
		var keys = Object.keys(tools)
		Promise.all(keys.map(tool => new Promise<string>((resolve, reject) => {
			let toolPath = path.join(process.env["GOPATH"], 'bin', tool);
			if (process.platform === 'win32')
				toolPath = toolPath + ".exe";
			fs.exists(toolPath, exists => {
				resolve(exists ? null : tools[tool])
			});
		}))).then(res => {
			var missing = res.filter(x => x != null);
			if(missing.length > 0) {
				let status = vscode.languages.addWarningLanguageStatus("go", "Analysis Tools Missing", () => {
					promptForInstall(missing, tools, status);
				});
			}
		});
	});
}

<<<<<<< HEAD
function startBuildOnSaveWatcher() {
=======
	function promptForInstall(missing: string[], tools, status: vscode.Disposable) {
		vscode.shell.showInformationMessage("Some Go analysis tools are missing from your GOPATH.  Would you like to install them?", {
			title: "Install",
			command: () => {
				missing.forEach(tool  => {
					vscode.shell.runInTerminal("go", ["get", "-u", "-v", tool], { cwd: process.env['GOPATH'] });
				});
			}
		});
		status.dispose();
	}
>>>>>>> e8362817

	function mapSeverityToMonacoSeverity(sev: string) {
		switch(sev) {
			case "error": return vscode.Services.Severity.Error;
			case "warning": return vscode.Services.Severity.Warning;
			default: return vscode.Services.Severity.Error;
		}
	}

	vscode.Services.ConfigurationService.loadConfiguration('go').then((config = {}) => {
		var watcher = vscode.Services.FileSystemEventService.createWatcher();
		watcher.onFileChange(fileSystemEvent => {
			if(fileSystemEvent.resource.fsPath.indexOf('.go') !== -1) {
				check(fileSystemEvent.resource.fsPath, config['buildOnSave'], config['lintOnSave'], config['vetOnSave']).then(errors => {
					vscode.Services.MarkerService.changeAll('go', errors.map(error => {
						var targetResource = vscode.Uri.file(error.file);
						var model = vscode.Services.ModelService.getModel(targetResource);
						var startColumn = 0;
						var endColumn = 1;
						if(model) {
							var text = model.getValueInRange({
								startLineNumber: error.line,
								endLineNumber: error.line,
								startColumn: 0,
								endColumn: model.getLineMaxColumn(error.line)
							});
							var [_, leading, trailing] = /^(\s*).*(\s*)$/.exec(text);
							startColumn = leading.length + 1;
							endColumn = text.length - trailing.length + 1;
						}
						return {
							resource: targetResource,
							marker: {
								severity: mapSeverityToMonacoSeverity(error.severity),
								message: error.msg,
								startLineNumber: error.line,
								endLineNumber: error.line,
								startColumn,
								endColumn
							}
						};
					}));
				}).catch(err => {
					vscode.shell.showInformationMessage("Error: " + err);
				});
			}
		});
	});
}<|MERGE_RESOLUTION|>--- conflicted
+++ resolved
@@ -59,28 +59,26 @@
 			var missing = res.filter(x => x != null);
 			if(missing.length > 0) {
 				let status = vscode.languages.addWarningLanguageStatus("go", "Analysis Tools Missing", () => {
-					promptForInstall(missing, tools, status);
+					promptForInstall(missing, status);
 				});
 			}
 		});
+		
+		function promptForInstall(missing: string[], status: vscode.Disposable) {
+			vscode.shell.showInformationMessage("Some Go analysis tools are missing from your GOPATH.  Would you like to install them?", {
+				title: "Install",
+				command: () => {
+					missing.forEach(tool  => {
+						vscode.shell.runInTerminal("go", ["get", "-u", "-v", tool], { cwd: process.env['GOPATH'] });
+					});
+				}
+			});
+			status.dispose();
+		}
 	});
 }
 
-<<<<<<< HEAD
 function startBuildOnSaveWatcher() {
-=======
-	function promptForInstall(missing: string[], tools, status: vscode.Disposable) {
-		vscode.shell.showInformationMessage("Some Go analysis tools are missing from your GOPATH.  Would you like to install them?", {
-			title: "Install",
-			command: () => {
-				missing.forEach(tool  => {
-					vscode.shell.runInTerminal("go", ["get", "-u", "-v", tool], { cwd: process.env['GOPATH'] });
-				});
-			}
-		});
-		status.dispose();
-	}
->>>>>>> e8362817
 
 	function mapSeverityToMonacoSeverity(sev: string) {
 		switch(sev) {
